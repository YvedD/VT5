--- conflicted
+++ resolved
@@ -31,7 +31,7 @@
 import com.yvesds.vt5.core.ui.ProgressDialogHelper
 import com.yvesds.vt5.databinding.SchermMetadataBinding
 import com.yvesds.vt5.features.opstart.usecases.TrektellenAuth
-import com.yvesds.vt5.features.serverdata.model.CodeItemSlim
+import com.yvesds.vt5.features.serverdata.model.CodeItem
 import com.yvesds.vt5.features.serverdata.model.DataSnapshot
 import com.yvesds.vt5.features.serverdata.model.ServerDataCache
 import com.yvesds.vt5.features.serverdata.model.ServerDataRepository
@@ -138,48 +138,26 @@
     }
 
     /**
-<<<<<<< HEAD
-     * Wacht op VT5App background preload voor instant MetadataScherm open
-     * 
-     * Strategie:
-     * 1. Check instant cache (0ms) - BESTE GEVAL
-     * 2. Wacht kort op VT5App preload (max 3 sec) - NORMALE GEVAL  
-     * 3. Fallback naar minimal load met progress - BACKUP
-=======
      * Eerste fase: laad alleen de noodzakelijke data voor het vullen van de dropdown menus
      * Dit zorgt voor een veel snellere initiële lading
      * 
      * OPTIMIZATION: Added progress feedback during minimal load
->>>>>>> 80870c7f
      */
     private fun loadEssentialData() {
         uiScope.launch {
             try {
-                // Stap 1: Instant cache check
+                // Check eerst of we al volledige data in cache hebben
                 val cachedData = ServerDataCache.getCachedOrNull()
                 if (cachedData != null) {
-                    Log.d(TAG, "✅ INSTANT: Using pre-cached data (0ms)")
+                    Log.d(TAG, "Using fully cached data")
                     snapshot = cachedData
                     initializeDropdowns()
+
+                    // Start het laden van de volledige data in de achtergrond
                     scheduleBackgroundLoading()
                     return@launch
                 }
 
-<<<<<<< HEAD
-                // Stap 2: Wacht op VT5App background preload (max 3 sec voor codes-only)
-                // Codes-only preload duurt ~50ms, full data later in background
-                Log.d(TAG, "⏳ WAITING: for VT5App codes preload (max 5s)...")
-                var preloadResult: DataSnapshot? = null
-                val startTime = System.currentTimeMillis()
-                val maxWaitMs = 5000L  // Increased: give phase 2 time to complete (2-4s typical)
-                
-                // Poll elke 50ms tot cache klaar is of timeout (non-blocking with delay)
-                while (System.currentTimeMillis() - startTime < maxWaitMs) {
-                    preloadResult = ServerDataCache.getCachedOrNull()
-                    if (preloadResult != null) {
-                        Log.d(TAG, "✅ FAST: VT5App preload ready after ${System.currentTimeMillis() - startTime}ms")
-                        break
-=======
                 // OPTIMIZATION: Detailed progress feedback during load
                 val progressDialog = ProgressDialogHelper.show(this@MetadataScherm, "Codes laden...")
                 try {
@@ -198,36 +176,16 @@
                     withContext(Dispatchers.Main) {
                         ProgressDialogHelper.updateMessage(progressDialog, "Interface voorbereiden...")
                         initializeDropdowns()
->>>>>>> 80870c7f
-                    }
-                    kotlinx.coroutines.delay(50)  // Non-blocking delay
-                }
-
-                if (preloadResult != null) {
-                    snapshot = preloadResult
-                    initializeDropdowns()
+                    }
+
+                    // Start het laden van de volledige data in de achtergrond
                     scheduleBackgroundLoading()
-<<<<<<< HEAD
-                    return@launch
-                }
-
-                // Stap 3: Timeout - geen fallback, simpel foutmelding
-                Log.e(TAG, "⚠️ TIMEOUT: Preload not ready after 5s - closing with toast")
-                withContext(Dispatchers.Main) {
-                    Toast.makeText(this@MetadataScherm, "Data niet geladen. Probeer opnieuw.", Toast.LENGTH_LONG).show()
-                    finish()
-                }
-            } catch (e: Exception) {
-                Log.e(TAG, "❌ ERROR: loading essential data: ${e.message}")
-                Toast.makeText(this@MetadataScherm, "Fout bij laden essentiële gegevens", Toast.LENGTH_SHORT).show()
-=======
                 } finally {
                     progressDialog.dismiss()
                 }
             } catch (e: Exception) {
                 Log.e(TAG, "Error loading essential data: ${e.message}")
                 Toast.makeText(this@MetadataScherm, getString(R.string.metadata_error_loading_data), Toast.LENGTH_SHORT).show()
->>>>>>> 80870c7f
             }
         }
     }
@@ -312,8 +270,8 @@
                 val windLabel = WeatherManager.degTo16WindLabel(cur.windDirection10m)
                 val windCodes = snapshot.codesByCategory["wind"].orEmpty()
                 val valueByLabel = windCodes.associateBy(
-                    { it.text.uppercase(Locale.getDefault()) },
-                    { it.value }
+                    { (it.tekst ?: "").uppercase(Locale.getDefault()) },
+                    { it.value ?: "" }
                 )
                 val foundWindCode = valueByLabel[windLabel] ?: valueByLabel["N"] ?: "n"
                 gekozenWindrichtingCode = foundWindCode
@@ -332,8 +290,8 @@
                 gekozenNeerslagCode = rainCode
                 val rainCodes = snapshot.codesByCategory["neerslag"].orEmpty()
                 val rainLabelByValue = rainCodes.associateBy(
-                    { it.value },
-                    { it.text }
+                    { it.value ?: "" },
+                    { it.tekst ?: (it.value ?: "") }
                 )
                 val rainLabel = rainLabelByValue[rainCode] ?: rainCode
                 binding.acNeerslag.setText(rainLabel, false)
@@ -468,8 +426,8 @@
         // WINDRICHTING (veld == "wind")
         runCatching {
             val windCodes = getCodesForField("wind")
-            val labels = windCodes.map { it.text }
-            val values = windCodes.map { it.value }
+            val labels = windCodes.mapNotNull { it.tekst }
+            val values = windCodes.map { it.value ?: "" }
             binding.acWindrichting.setAdapter(
                 ArrayAdapter(this, android.R.layout.simple_list_item_1, labels)
             )
@@ -501,8 +459,8 @@
         // NEERSLAG (veld == "neerslag")
         runCatching {
             val rainCodes = getCodesForField("neerslag")
-            val labels = rainCodes.map { it.text }
-            val values = rainCodes.map { it.value }
+            val labels = rainCodes.mapNotNull { it.tekst }
+            val values = rainCodes.map { it.value ?: "" }
             binding.acNeerslag.setAdapter(
                 ArrayAdapter(this, android.R.layout.simple_list_item_1, labels)
             )
@@ -511,11 +469,19 @@
             }
         }
 
-        // TYPE TELLING (veld == "typetelling_trek")
+        // TYPE TELLING (veld == "typetelling_trek") met filters op tekstkey
         runCatching {
-            val typeCodes = getCodesForField("typetelling_trek")
-            val labels = typeCodes.map { it.text }
-            val values = typeCodes.map { it.value }
+            val all = getCodesForField("typetelling_trek")
+            val filtered = all.filterNot { c ->
+                val key = c.key ?: ""
+                key.contains("_sound") ||
+                        key.contains("_ringen") ||
+                        key.startsWith("samplingrate_") ||
+                        key.startsWith("gain_") ||
+                        key.startsWith("verstoring_")
+            }
+            val labels = filtered.mapNotNull { it.tekst }
+            val values = filtered.map { it.value ?: "" }
             binding.acTypeTelling.setAdapter(
                 ArrayAdapter(this, android.R.layout.simple_list_item_1, labels)
             )
@@ -525,13 +491,15 @@
         }
     }
 
-    /** 
-     * Haal codes per veld uit snapshot en sorteer op tekst (alfabetisch).
-     * Note: CodeItemSlim has no sortering field, so we sort by text only.
-     */
-    private fun getCodesForField(field: String): List<CodeItemSlim> {
+    /** Haal codes per veld uit snapshot en sorteer op sortering (numeriek) + tekst. */
+    private fun getCodesForField(field: String): List<CodeItem> {
         val items = snapshot.codesByCategory[field].orEmpty()
-        return items.sortedBy { it.text.lowercase(Locale.getDefault()) }
+        return items.sortedWith(
+            compareBy(
+                { it.sortering?.toIntOrNull() ?: Int.MAX_VALUE },
+                { it.tekst?.lowercase(Locale.getDefault()) ?: "" }
+            )
+        )
     }
 
     /* ---------------- Verder → counts_save (header) → SoortSelectieScherm ---------------- */
