--- conflicted
+++ resolved
@@ -255,13 +255,8 @@
                 val windLabel = WeatherManager.degTo16WindLabel(cur.windDirection10m)
                 val windCodes = snapshot.codesByCategory["wind"].orEmpty()
                 val valueByLabel = windCodes.associateBy(
-<<<<<<< HEAD
-                    { (it.text ?: "").uppercase(Locale.getDefault()) },
+                    { (it.tekst ?: "").uppercase(Locale.getDefault()) },
                     { it.value ?: "" }
-=======
-                    { it.text.uppercase(Locale.getDefault()) },
-                    { it.value }
->>>>>>> 23eb4946
                 )
                 val foundWindCode = valueByLabel[windLabel] ?: valueByLabel["N"] ?: "n"
                 gekozenWindrichtingCode = foundWindCode
@@ -280,13 +275,8 @@
                 gekozenNeerslagCode = rainCode
                 val rainCodes = snapshot.codesByCategory["neerslag"].orEmpty()
                 val rainLabelByValue = rainCodes.associateBy(
-<<<<<<< HEAD
                     { it.value ?: "" },
-                    { it.text ?: (it.value ?: "") }
-=======
-                    { it.value },
-                    { it.text }
->>>>>>> 23eb4946
+                    { it.tekst ?: (it.value ?: "") }
                 )
                 val rainLabel = rainLabelByValue[rainCode] ?: rainCode
                 binding.acNeerslag.setText(rainLabel, false)
@@ -421,13 +411,8 @@
         // WINDRICHTING (veld == "wind")
         runCatching {
             val windCodes = getCodesForField("wind")
-<<<<<<< HEAD
-            val labels = windCodes.mapNotNull { it.text }
+            val labels = windCodes.mapNotNull { it.tekst }
             val values = windCodes.map { it.value ?: "" }
-=======
-            val labels = windCodes.map { it.text }
-            val values = windCodes.map { it.value }
->>>>>>> 23eb4946
             binding.acWindrichting.setAdapter(
                 ArrayAdapter(this, android.R.layout.simple_list_item_1, labels)
             )
@@ -459,13 +444,8 @@
         // NEERSLAG (veld == "neerslag")
         runCatching {
             val rainCodes = getCodesForField("neerslag")
-<<<<<<< HEAD
-            val labels = rainCodes.mapNotNull { it.text }
+            val labels = rainCodes.mapNotNull { it.tekst }
             val values = rainCodes.map { it.value ?: "" }
-=======
-            val labels = rainCodes.map { it.text }
-            val values = rainCodes.map { it.value }
->>>>>>> 23eb4946
             binding.acNeerslag.setAdapter(
                 ArrayAdapter(this, android.R.layout.simple_list_item_1, labels)
             )
@@ -474,9 +454,8 @@
             }
         }
 
-        // TYPE TELLING (veld == "typetelling_trek")
+        // TYPE TELLING (veld == "typetelling_trek") met filters op tekstkey
         runCatching {
-<<<<<<< HEAD
             val all = getCodesForField("typetelling_trek")
             val filtered = all.filterNot { c ->
                 val key = c.key ?: ""
@@ -486,13 +465,8 @@
                         key.startsWith("gain_") ||
                         key.startsWith("verstoring_")
             }
-            val labels = filtered.mapNotNull { it.text }
+            val labels = filtered.mapNotNull { it.tekst }
             val values = filtered.map { it.value ?: "" }
-=======
-            val typeCodes = getCodesForField("typetelling_trek")
-            val labels = typeCodes.map { it.text }
-            val values = typeCodes.map { it.value }
->>>>>>> 23eb4946
             binding.acTypeTelling.setAdapter(
                 ArrayAdapter(this, android.R.layout.simple_list_item_1, labels)
             )
