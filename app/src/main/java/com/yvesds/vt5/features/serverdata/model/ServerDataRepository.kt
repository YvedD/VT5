--- conflicted
+++ resolved
@@ -96,33 +96,6 @@
     }
 
     /**
-     * Load ONLY codes data - ultra-fast for app startup
-     * Only 55 records with 3 fields = ~4KB memory
-     * This allows MetadataScherm to open instantly
-     */
-    suspend fun loadCodesOnly(): Map<String, List<CodeItemSlim>> = withContext(Dispatchers.IO) {
-        val saf = SaFStorageHelper(context)
-        val vt5Root = saf.getVt5DirIfExists() ?: return@withContext emptyMap()
-        val serverdata = vt5Root.findChildByName("serverdata")?.takeIf { it.isDirectory }
-            ?: return@withContext emptyMap()
-
-        val codes = runCatching {
-            readList<CodeItem>(serverdata, "codes", VT5Bin.Kind.CODES)
-        }.getOrElse { emptyList() }
-
-        // Filter and convert to slim format
-        val relevantCategories = setOf(
-            "neerslag", "typetelling_trek", "wind", "windoms",
-            "leeftijd", "geslacht", "teltype", "kleed"
-        )
-        
-        return@withContext codes
-            .filter { it.category in relevantCategories }
-            .mapNotNull { CodeItemSlim.fromCodeItem(it) }
-            .groupBy { it.category }
-    }
-
-    /**
      * Load only minimal data required for startup
      * - Optimized for faster initial rendering
      * - OPTIMIZATION: Parallel loading with separate dispatchers for maximum throughput
@@ -150,20 +123,6 @@
             val sites = sitesDef.await()
             val codes = codesDef.await()
 
-<<<<<<< HEAD
-            // Process data
-            val sitesById = sites.associateBy { it.telpostid }
-            
-            // Convert CodeItem to CodeItemSlim and filter relevant categories
-            val relevantCategories = setOf(
-                "neerslag", "typetelling_trek", "wind", "windoms",
-                "leeftijd", "geslacht", "teltype", "kleed"
-            )
-            val codesByCategory = codes
-                .filter { it.category in relevantCategories }
-                .mapNotNull { CodeItemSlim.fromCodeItem(it) }
-                .groupBy { it.category }
-=======
             // OPTIMIZATION: Parallel processing of results
             val processedData = coroutineScope {
                 val sitesJob = async(Dispatchers.Default) {
@@ -177,7 +136,6 @@
                 
                 Pair(sitesJob.await(), codesJob.await())
             }
->>>>>>> 80870c7f
 
             // Create minimal snapshot
             val snap = DataSnapshot(
@@ -244,17 +202,9 @@
             val siteSpeciesBySite = siteSpecies.groupBy { it.telpostid }
             val protocolSpeciesByProtocol = protocolSpecies.groupBy { it.protocolid }
 
-            // Filter codes to only relevant categories and convert to slim format
-            // This reduces memory by ~83% (66% from filtering + 50% from slim format)
-            val relevantCategories = setOf(
-                "neerslag", "typetelling_trek", "wind", "windoms",
-                "leeftijd", "geslacht", "teltype", "kleed"
-            )
-            
             val codesByCategory = codes
-                .filter { it.category in relevantCategories }
-                .mapNotNull { CodeItemSlim.fromCodeItem(it) }
-                .groupBy { it.category }
+                .filter { it.category != null }
+                .groupBy { it.category!! }
 
             // Create full snapshot
             val snap = DataSnapshot(
@@ -290,28 +240,33 @@
         sites.associateBy { it.telpostid }
     }
 
-    /** 
-     * Load only codes for a specific field - optimized with caching.
-     * Returns lightweight CodeItemSlim instead of full CodeItem for memory efficiency.
-     */
+    /** Load only codes for a specific field - optimized with caching */
     @Suppress("unused")
-    suspend fun loadCodesFor(field: String): List<CodeItemSlim> = withContext(Dispatchers.IO) {
+    suspend fun loadCodesFor(field: String): List<CodeItem> = withContext(Dispatchers.IO) {
         val saf = SaFStorageHelper(context)
         val vt5Root = saf.getVt5DirIfExists() ?: return@withContext emptyList()
         val serverdata = vt5Root.findChildByName("serverdata")?.takeIf { it.isDirectory } ?: return@withContext emptyList()
 
-        // Reuse previously loaded codes if possible (already in slim format)
+        // Reuse previously loaded codes if possible
         val cachedCodes = snapshotState.value.codesByCategory[field]
         if (!cachedCodes.isNullOrEmpty()) {
-            return@withContext cachedCodes.sortedBy { it.text.lowercase(Locale.getDefault()) }
-        }
-
-        // Fallback: load from disk if not in cache
+            return@withContext cachedCodes.sortedWith(
+                compareBy(
+                    { it.sortering?.toIntOrNull() ?: Int.MAX_VALUE },
+                    { it.tekst?.lowercase(Locale.getDefault()) ?: "" }
+                )
+            )
+        }
+
         val codes = runCatching { readList<CodeItem>(serverdata, "codes", VT5Bin.Kind.CODES) }.getOrElse { emptyList() }
         codes
             .filter { it.category == field }
-            .mapNotNull { CodeItemSlim.fromCodeItem(it) }
-            .sortedBy { it.text.lowercase(Locale.getDefault()) }
+            .sortedWith(
+                compareBy(
+                    { it.sortering?.toIntOrNull() ?: Int.MAX_VALUE },
+                    { it.tekst?.lowercase(Locale.getDefault()) ?: "" }
+                )
+            )
     }
 
     /* ============ Binaries-first readers (SAF) with optimizations ============ */
