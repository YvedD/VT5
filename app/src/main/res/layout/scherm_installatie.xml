--- conflicted
+++ resolved
@@ -116,17 +116,12 @@
                 android:layout_marginRight="2dp"
                 android:layout_marginBottom="2dp"
                 android:layout_weight="1"
-<<<<<<< HEAD
+                android:paddingLeft="5dp"
+                android:paddingTop="2dp"
+                android:paddingRight="5dp"
+                android:paddingBottom="2dp"
                 android:text="@string/btn_wis"
-                android:textSize="12sp" />
-=======
-                android:paddingLeft="5dp"
-                android:paddingTop="2dp"
-                android:paddingRight="5dp"
-                android:paddingBottom="2dp"
-                android:text="@string/btn_wis"
-                android:textSize="11sp" />
->>>>>>> 80870c7f
+                android:textSize="11sp" />
 
             <Space
                 android:layout_width="12dp"
@@ -143,17 +138,12 @@
                 android:layout_marginRight="2dp"
                 android:layout_marginBottom="2dp"
                 android:layout_weight="1"
-<<<<<<< HEAD
+                android:paddingLeft="5dp"
+                android:paddingTop="2dp"
+                android:paddingRight="5dp"
+                android:paddingBottom="2dp"
                 android:text="@string/btn_bewaar"
-                android:textSize="12sp" />
-=======
-                android:paddingLeft="5dp"
-                android:paddingTop="2dp"
-                android:paddingRight="5dp"
-                android:paddingBottom="2dp"
-                android:text="@string/btn_bewaar"
-                android:textSize="11sp" />
->>>>>>> 80870c7f
+                android:textSize="11sp" />
         </LinearLayout>
 
         <!-- Login testen & Download JSONs NAAST elkaar -->
@@ -177,17 +167,12 @@
                 android:layout_marginRight="2dp"
                 android:layout_marginBottom="2dp"
                 android:layout_weight="1"
-<<<<<<< HEAD
+                android:paddingLeft="5dp"
+                android:paddingTop="2dp"
+                android:paddingRight="5dp"
+                android:paddingBottom="2dp"
                 android:text="@string/btn_login_test"
-                android:textSize="12sp" />
-=======
-                android:paddingLeft="5dp"
-                android:paddingTop="2dp"
-                android:paddingRight="5dp"
-                android:paddingBottom="2dp"
-                android:text="@string/btn_login_test"
-                android:textSize="11sp" />
->>>>>>> 80870c7f
+                android:textSize="11sp" />
 
             <Space
                 android:layout_width="12dp"
@@ -204,17 +189,12 @@
                 android:layout_marginRight="2dp"
                 android:layout_marginBottom="2dp"
                 android:layout_weight="1"
-<<<<<<< HEAD
+                android:paddingLeft="5dp"
+                android:paddingTop="2dp"
+                android:paddingRight="5dp"
+                android:paddingBottom="2dp"
                 android:text="@string/btn_download_jsons"
-                android:textSize="12sp" />
-=======
-                android:paddingLeft="5dp"
-                android:paddingTop="2dp"
-                android:paddingRight="5dp"
-                android:paddingBottom="2dp"
-                android:text="@string/btn_download_jsons"
-                android:textSize="11sp" />
->>>>>>> 80870c7f
+                android:textSize="11sp" />
         </LinearLayout>
 
         <!-- Alias precompute & Klaar NAAST elkaar (Klaar = 1/3) -->
@@ -239,17 +219,12 @@
                 android:layout_marginRight="2dp"
                 android:layout_marginBottom="2dp"
                 android:layout_weight="2"
-<<<<<<< HEAD
+                android:paddingLeft="5dp"
+                android:paddingTop="2dp"
+                android:paddingRight="5dp"
+                android:paddingBottom="2dp"
                 android:text="@string/btn_alias_precompute"
-                android:textSize="12sp" />
-=======
-                android:paddingLeft="5dp"
-                android:paddingTop="2dp"
-                android:paddingRight="5dp"
-                android:paddingBottom="2dp"
-                android:text="@string/btn_alias_precompute"
-                android:textSize="11sp" />
->>>>>>> 80870c7f
+                android:textSize="11sp" />
 
             <Space
                 android:layout_width="12dp"
