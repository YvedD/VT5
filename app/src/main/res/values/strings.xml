--- conflicted
+++ resolved
@@ -121,10 +121,6 @@
     <string name="annotation_local">Lokaal</string>
     <string name="annotation_mark">Trek</string>
     <string name="annotation_mark_local">Lokaal</string>
-<<<<<<< HEAD
-    <string name="annotation_tally">Tally</string>
-=======
->>>>>>> 33f6f128
     <string name="annotation_manual_counts_title">Manuele aantallen:</string>
     <string name="annotation_count_zw">Aantal ZW :</string>
     <string name="annotation_count_no">Aantal NO :</string>
